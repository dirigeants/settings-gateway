--- conflicted
+++ resolved
@@ -22,19 +22,11 @@
     "klasa": "dirigeants/klasa"
   },
   "devDependencies": {
-<<<<<<< HEAD
-    "@types/node": "^13.1.8",
-    "@types/ws": "^7.2.0",
-    "@typescript-eslint/eslint-plugin": "^2.17.0",
-    "@typescript-eslint/parser": "^2.17.0",
-    "ava": "^3.0.0",
-=======
     "@types/node": "^13.5.3",
     "@types/ws": "^7.2.1",
     "@typescript-eslint/eslint-plugin": "^2.18.0",
     "@typescript-eslint/parser": "^2.18.0",
-    "ava": "^2.3.0",
->>>>>>> 9aec7ec8
+    "ava": "^3.0.0",
     "discord.js": "discordjs/discord.js",
     "eslint": "^6.8.0",
     "eslint-config-klasa": "dirigeants/klasa-lint",
